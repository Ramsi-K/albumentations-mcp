--- conflicted
+++ resolved
@@ -4,11 +4,8 @@
 
 [project]
 name = "albumentations-mcp"
-<<<<<<< HEAD
 version = "1.0.2"
-=======
-version = "1.0.1"
->>>>>>> 9cc5b68a
+
 description = "MCP-compliant image augmentation server using Albumentations"
 readme = "README.md"
 requires-python = ">=3.12"
@@ -49,17 +46,10 @@
   "Pillow>=10.0.0",
   "numpy>=1.26.0",
   "pydantic>=2.0.0",
-<<<<<<< HEAD
   "mcp[cli]>=1.12,<2",
   # Temporary compatibility cap: httpx_sse (via mcp) breaks on httpx >= 0.28
   "httpx<0.28",
   "pre-commit>=4.2.0",
-=======
-  "mcp[cli]>=1.12.3",
-  # Temporary compatibility cap: httpx_sse (via mcp) breaks on httpx >= 0.28
-  "httpx<0.28",
->>>>>>> 9cc5b68a
-]
 
 [project.optional-dependencies]
 dev = [
@@ -100,7 +90,6 @@
 line-length = 88
 target-version = ["py312"]
 
-<<<<<<< HEAD
 [tool.mypy]
 python_version = "3.12"
 ignore_missing_imports = true
@@ -108,9 +97,7 @@
 warn_unused_configs = true
 check_untyped_defs = false
 disallow_untyped_defs = false
-=======
-# mypy config removed per user preference
->>>>>>> 9cc5b68a
+
 
 [dependency-groups]
 dev = [
