<<<<<<< HEAD
# Albumentations-MCP with Nano Banana (Gemini)
=======
# Albumentations-MCP
>>>>>>> 9cc5b68a

Natural language image augmentation via MCP protocol. Transform images using plain English with this MCP-compliant server built on [Albumentations](https://albumentations.ai/).

**Example:** `"add blur and rotate 15 degrees"` → Applies GaussianBlur + Rotate transforms automatically

![Albumentations augmentations](./assets/augmentation.jpeg)

![Nano banana augmentations](./assets/nano%20banana.jpeg)

## Quick Start

```bash
# Install from PyPI
pip install albumentations-mcp

# Run as MCP server
uvx albumentations-mcp
```

## MCP Client Setup

### Claude Desktop

Copy [claude-desktop-config.json](docs/claude-desktop-config.json) to `~/.claude_desktop_config.json`

Or add manually:

```json
{
  "mcpServers": {
    "albumentations": {
      "command": "uvx",
      "args": ["albumentations-mcp"],
      "env": {
        "MCP_LOG_LEVEL": "INFO",
        "OUTPUT_DIR": "./outputs",
        "ENABLE_VISION_VERIFICATION": "true",
        "DEFAULT_SEED": "42"
      }
    }
  }
}
```

### Kiro IDE

Copy [kiro-mcp-config.json](docs/kiro-mcp-config.json) to `.kiro/settings/mcp.json`

Or add manually:

```json
{
  "mcpServers": {
    "albumentations": {
      "command": "uvx",
      "args": ["albumentations-mcp"],
      "env": {
        "MCP_LOG_LEVEL": "INFO",
        "OUTPUT_DIR": "./outputs",
        "ENABLE_VISION_VERIFICATION": "true",
        "DEFAULT_SEED": "42"
      },
      "disabled": false,
      "autoApprove": ["augment_image", "list_available_transforms"]
    }
  }
}
```

## Available Tools

- **`augment_image`** - Apply augmentations using natural language or presets
- **`list_available_transforms`** - Get supported transforms and parameters
- **`validate_prompt`** - Test prompts without processing images
- **`list_available_presets`** - Get available preset configurations
- **`set_default_seed`** - Set global seed for reproducible results
- **`get_pipeline_status`** - Check pipeline health and configuration
- **`get_quick_transform_reference`** - Condensed transform keywords for prompting
- **`get_getting_started_guide`** - Structured workflow guide for first-time assistants

### VLM (Gemini “Nano Banana”) Tools

- **`check_vlm_config`** – Report readiness without exposing secrets
- **`vlm_generate_preview`** – Text→image preview for prompt/style ideation (no session)
- **`vlm_edit_image`** – Image‑conditioned edit; runs full session + verification
- **`vlm_suggest_recipe`** – Planning‑only: outputs Alb Compose + optional VLMEdit prompt template; can save under `outputs/recipes/`

Install (with or without VLM)

- Core only (Alb augmentations): `pip install albumentations-mcp`
- With VLM (Gemini): `pip install 'albumentations-mcp[vlm]'`
- Local dev (with VLM): `uv pip install -e '.[vlm]'`

Claude/uvx note: include the extra in args when you need VLM

- Latest prerelease with VLM: `"args": ["--refresh", "--prerelease=allow", "albumentations-mcp[vlm]"]`
- Pin stable with VLM: `"args": ["--refresh", "albumentations-mcp[vlm]==1.0.2"]`

VLM quickstart (env or file):

```bash
# Option 1: env
set ENABLE_VLM=true
set VLM_PROVIDER=google
set VLM_MODEL=gemini-2.5-flash-image-preview
set GOOGLE_API_KEY=...  # or GEMINI_API_KEY / VLM_API_KEY

# Option 2: file (auto‑discovered)
# Place a non‑secret file at config/vlm.json:
{
  "enabled": true,
  "provider": "google",
  "model": "gemini-2.5-flash-image-preview"
  // api_key may be in file or environment
}
```

Examples:

```python
# Preview (no input image, no session)
vlm_generate_preview(prompt="Neon night street, cinematic moodboard")

# Edit (image + prompt, full session)
vlm_edit_image(
    image_path="examples/basic_images/cat.jpg",
    prompt=(
        "Using the provided photo of a cat, add a small, knitted wizard hat. "
        "Preserve identity, pose, lighting, and composition."
    ),
    edit_type="edit",
)

# Plan and save a hybrid recipe (Alb + VLMEdit)
plan = vlm_suggest_recipe(
    task="domain_shift",
    constraints_json='{"output_count":3,"identity_preserve":true}',
    save=True,
)
print(plan["paths"])  # outputs/recipes/<timestamp>_<task>_<hash>/
```

MCP env examples for VLM (choose one option)

Option A — file (preferred):

```json
{
  "mcpServers": {
    "albumentations": {
      "command": "uvx",
      "args": ["albumentations-mcp"],
      "env": {
        "MCP_LOG_LEVEL": "INFO",
        "OUTPUT_DIR": "./outputs",
        "ENABLE_VLM": "true",
        "VLM_CONFIG_PATH": "config/vlm.json"
      }
    }
  }
}
```

Option B — inline env (no file):

```json
{
  "mcpServers": {
    "albumentations": {
      "command": "uvx",
      "args": ["albumentations-mcp"],
      "env": {
        "MCP_LOG_LEVEL": "INFO",
        "OUTPUT_DIR": "./outputs",
        "ENABLE_VLM": "true",
        "VLM_PROVIDER": "google",
        "VLM_MODEL": "gemini-2.5-flash-image-preview"
      }
    }
  }
}
```

## Available Prompts

- **`compose_preset`** - Generate augmentation policies from presets with optional tweaks
- **`explain_effects`** - Analyze pipeline effects in plain English
- **`augmentation_parser`** - Parse natural language to structured transforms
- **`vision_verification`** - Compare original and augmented images
- **`error_handler`** - Generate user-friendly error messages and recovery suggestions

## Available Resources

- **`transforms_guide`** - Complete transform documentation with parameters and ranges
- **`policy_presets`** - Built-in preset configurations (segmentation, portrait, lowlight)
- **`available_transforms_examples`** - Usage examples and patterns organized by categories
- **`preset_pipelines_best_practices`** - Best practices guide for augmentation workflows
- **`troubleshooting_common_issues`** - Common issues, solutions, and diagnostic steps
- **`getting_started_guide`** - Same content as the tool version, resource-style

## Usage Examples

```python
# Simple augmentation
augment_image(
    image_path="photo.jpg",
    prompt="add blur and rotate 15 degrees"
)

# Using presets
augment_image(
    image_path="dataset/image.jpg",
    preset="segmentation"
)

# Test prompts
validate_prompt(prompt="increase brightness and add noise")

# Process from URL (two-step)
session = load_image_for_processing(image_source="https://example.com/image.jpg")
# Use the returned session_id from the previous call
augment_image(session_id="<session_id>", prompt="add blur and rotate 10 degrees")
```

## Features

- **Natural Language Processing** - Convert English descriptions to transforms
- **Preset Pipelines** - Pre-configured transforms for common use cases
- **Reproducible Results** - Seeding support for consistent outputs
- **MCP Protocol Compliant** - Full MCP implementation with tools, prompts, and resources
- **Comprehensive Documentation** - Built-in guides, examples, and troubleshooting resources
- **Production Ready** - Comprehensive testing, error handling, and structured logging
- **Multi-Source Input** - Works with local file paths, base64 payloads, and URLs (via loader)

## Documentation

- [Installation & Setup](docs/setup.md)
- [Architecture Overview](docs/architecture.md)
- [Purpose & Rationale](docs/purpose.md)
- [Preset Configurations](docs/presets.md)
- [Session Folders (outputs/) Guide](docs/session-folders.md)
- [Regex Security Analysis](docs/regex_security_analysis.md)
- [Design Philosophy](docs/design_philosophy.md)
- [Usage Examples](docs/examples.md)
- [VLM (Nano Banana/Gemini) Guide](docs/vlm_nano_banana.md)
- [Troubleshooting](docs/troubleshooting.md)
- [Contributing](docs/contributing.md)

### Configuration Files

- [Claude Desktop Config](docs/claude-desktop-config.json)
- [Kiro IDE Config](docs/kiro-mcp-config.json)
- [All Configuration Examples](docs/mcp-config-examples.json)
- [VLM Example Config](config/vlm.example.json)

## License

MIT License - see [LICENSE](LICENSE) for details.

**Contact:** [ramsi.kalia@gmail.com](mailto:ramsi.kalia@gmail.com)<|MERGE_RESOLUTION|>--- conflicted
+++ resolved
@@ -1,8 +1,5 @@
-<<<<<<< HEAD
 # Albumentations-MCP with Nano Banana (Gemini)
-=======
-# Albumentations-MCP
->>>>>>> 9cc5b68a
+
 
 Natural language image augmentation via MCP protocol. Transform images using plain English with this MCP-compliant server built on [Albumentations](https://albumentations.ai/).
 
