--- conflicted
+++ resolved
@@ -1,17 +1,17 @@
 """Image handling utilities for Base64 ↔ PIL Image conversion.
 
-<<<<<<< HEAD
 This module provides robust image conversion utilities with comprehensive
 error handling and validation for the albumentations-mcp server.
-=======
-This module provides robust image conversion utilities with comprehensive error handling
-and validation for the albumentations-mcp server.
->>>>>>> 4c02eea9
 """
 
 import base64
 import binascii
+import binascii
 import io
+import logging
+import os
+from typing import List, Dict, Any
+from PIL import Image, ImageFile
 import logging
 import os
 from typing import List, Dict, Any
@@ -47,14 +47,46 @@
 
 def _sanitize_base64_input(image_b64: str) -> str:
     """Sanitize and validate base64 input string.
+# Enable loading of truncated images
+ImageFile.LOAD_TRUNCATED_IMAGES = True
+
+logger = logging.getLogger(__name__)
+
+# Configuration - can be overridden by environment variables
+SUPPORTED_FORMATS = {"PNG", "JPEG", "JPG", "WEBP", "TIFF", "BMP"}
+MAX_IMAGE_SIZE = (
+    int(os.getenv("MAX_IMAGE_WIDTH", "8192")),
+    int(os.getenv("MAX_IMAGE_HEIGHT", "8192")),
+)
+MAX_FILE_SIZE = int(os.getenv("MAX_FILE_SIZE", str(50 * 1024 * 1024)))
+MAX_PIXELS = int(os.getenv("MAX_PIXELS", str(89_478_485)))  # PIL default
+
+
+class ImageConversionError(Exception):
+    """Raised when image conversion fails."""
+
+    pass
+
+
+class ImageValidationError(Exception):
+    """Raised when image validation fails."""
+
+    pass
+
+
+def _sanitize_base64_input(image_b64: str) -> str:
+    """Sanitize and validate base64 input string.
 
     Args:
         image_b64: Raw base64 input string
+        image_b64: Raw base64 input string
 
     Returns:
         Clean base64 string without data URL prefix
-
-    Raises:
+        Clean base64 string without data URL prefix
+
+    Raises:
+        ImageConversionError: If input is invalid
         ImageConversionError: If input is invalid
     """
     if not image_b64 or not isinstance(image_b64, str):
@@ -65,6 +97,71 @@
         if "," not in image_b64:
             raise ImageConversionError("Invalid data URL format")
         image_b64 = image_b64.split(",", 1)[1]
+    if not image_b64 or not isinstance(image_b64, str):
+        raise ImageConversionError("Image data must be a non-empty string")
+
+    # Remove data URL prefix if present
+    if image_b64.startswith("data:image/"):
+        if "," not in image_b64:
+            raise ImageConversionError("Invalid data URL format")
+        image_b64 = image_b64.split(",", 1)[1]
+
+    # Validate base64 string
+    clean_b64 = image_b64.strip()
+    if not clean_b64:
+        raise ImageConversionError("Empty base64 data")
+
+    # Add padding if missing
+    missing_padding = len(clean_b64) % 4
+    if missing_padding:
+        clean_b64 += "=" * (4 - missing_padding)
+
+    return clean_b64
+
+
+def _decode_image_data(image_b64: str) -> bytes:
+    """Safely decode base64 image data with size validation.
+
+    Args:
+        image_b64: Clean base64 string
+
+    Returns:
+        Decoded image bytes
+
+    Raises:
+        ImageConversionError: If decoding fails
+        ImageValidationError: If data is too large
+    """
+    try:
+        image_data = base64.b64decode(image_b64, validate=True)
+    except (binascii.Error, ValueError) as e:
+        raise ImageConversionError(f"Invalid base64 encoding: {str(e)}")
+
+    # Check file size before processing
+    if len(image_data) > MAX_FILE_SIZE:
+        raise ImageValidationError(
+            f"Image file too large: {len(image_data)} bytes "
+            f"(max: {MAX_FILE_SIZE})"
+        )
+
+    return image_data
+
+
+def _load_image_safely(image_data: bytes) -> Image.Image:
+    """Safely load PIL Image with decompression bomb protection.
+
+    Args:
+        image_data: Raw image bytes
+
+    Returns:
+        Loaded PIL Image
+
+    Raises:
+        ImageConversionError: If image cannot be loaded
+    """
+    try:
+        # Set decompression bomb protection
+        Image.MAX_IMAGE_PIXELS = MAX_PIXELS
 
     # Validate base64 string
     clean_b64 = image_b64.strip()
@@ -178,12 +275,8 @@
     """Convert Base64 string to PIL Image with comprehensive error handling.
 
     Args:
-<<<<<<< HEAD
         image_b64: Base64 encoded image string (with or without data URL
             prefix)
-=======
-        image_b64: Base64 encoded image string (with or without data URL prefix)
->>>>>>> 4c02eea9
 
     Returns:
         PIL Image object in RGB or RGBA mode
@@ -213,6 +306,9 @@
             f"{image.size}, mode: {image.mode}"
         )
         return image
+
+    except (ImageConversionError, ImageValidationError):
+        raise
 
     except (ImageConversionError, ImageValidationError):
         raise
@@ -220,15 +316,24 @@
         raise ImageConversionError(
             f"Unexpected error during image conversion: {str(e)}"
         )
+        raise ImageConversionError(
+            f"Unexpected error during image conversion: {str(e)}"
+        )
 
 
 def pil_to_base64(
     image: Image.Image, format: str = "PNG", quality: int = 95
 ) -> str:
     """Convert PIL Image to Base64 string with format validation.
+def pil_to_base64(
+    image: Image.Image, format: str = "PNG", quality: int = 95
+) -> str:
+    """Convert PIL Image to Base64 string with format validation.
 
     Args:
         image: PIL Image object
+        format: Output format (PNG, JPEG, WEBP, etc.)
+        quality: JPEG quality (1-100, ignored for PNG)
         format: Output format (PNG, JPEG, WEBP, etc.)
         quality: JPEG quality (1-100, ignored for PNG)
 
@@ -265,13 +370,7 @@
             if image.mode == "RGBA":
                 # Create white background
                 background = Image.new("RGB", image.size, (255, 255, 255))
-<<<<<<< HEAD
                 background.paste(image, mask=image.split()[-1])
-=======
-                background.paste(
-                    image, mask=image.split()[-1]
-                )  # Use alpha channel as mask
->>>>>>> 4c02eea9
                 image = background
         elif format == "PNG":
             save_kwargs["optimize"] = True
@@ -293,8 +392,10 @@
 
 def numpy_to_pil(array: np.ndarray) -> Image.Image:
     """Convert numpy array to PIL Image with validation.
-
-    Args:
+    """Convert numpy array to PIL Image with validation.
+
+    Args:
+        array: Numpy array representing image (H, W, C) or (H, W)
         array: Numpy array representing image (H, W, C) or (H, W)
 
     Returns:
@@ -400,12 +501,117 @@
 def validate_image(image: Image.Image) -> None:
     """Validate PIL Image format and properties.
 
+    Raises:
+        ImageConversionError: If conversion fails
+        ImageValidationError: If array format is invalid
+    """
+    if not isinstance(array, np.ndarray):
+        raise ImageConversionError("Input must be a numpy array")
+
+    try:
+        # Validate array dimensions
+        if array.ndim not in (2, 3):
+            raise ImageValidationError(
+                f"Array must be 2D or 3D, got {array.ndim}D"
+            )
+
+        if array.ndim == 3 and array.shape[2] not in (1, 3, 4):
+            raise ImageValidationError(
+                f"3D array must have 1, 3, or 4 channels, "
+                f"got {array.shape[2]}"
+            )
+
+        # Handle different data types
+        if array.dtype == np.float32 or array.dtype == np.float64:
+            # Assume values are in [0, 1] range
+            if array.max() <= 1.0 and array.min() >= 0.0:
+                array = (array * 255).astype(np.uint8)
+            else:
+                raise ImageValidationError(
+                    "Float arrays must have values in [0, 1] range"
+                )
+        elif array.dtype != np.uint8:
+            # Try to convert to uint8
+            array = array.astype(np.uint8)
+
+        # Convert to PIL Image
+        if array.ndim == 2:
+            image = Image.fromarray(array)
+        elif array.shape[2] == 1:
+            image = Image.fromarray(array.squeeze(2))
+        elif array.shape[2] == 3:
+            image = Image.fromarray(array)
+        elif array.shape[2] == 4:
+            image = Image.fromarray(array)
+
+        # Validate resulting image
+        validate_image(image)
+
+        logger.debug(
+            f"Successfully converted numpy array to PIL image: "
+            f"{image.size}, mode: {image.mode}"
+        )
+        return image
+
+    except (ImageConversionError, ImageValidationError):
+        raise
+    except Exception as e:
+        raise ImageConversionError(
+            f"Failed to convert numpy array to PIL image: {str(e)}"
+        )
+
+
+def pil_to_numpy(image: Image.Image) -> np.ndarray:
+    """Convert PIL Image to numpy array.
+
+    Args:
+        image: PIL Image object
+
+    Returns:
+        Numpy array (H, W, C) with uint8 dtype
+
+    Raises:
+        ImageConversionError: If conversion fails
+    """
+    if not isinstance(image, Image.Image):
+        raise ImageConversionError("Input must be a PIL Image object")
+
+    try:
+        validate_image(image)
+        array = np.array(image)
+
+        # Ensure 3D array for consistency
+        if array.ndim == 2:
+            array = np.expand_dims(array, axis=2)
+
+        logger.debug(
+            f"Successfully converted PIL image to numpy array: "
+            f"{array.shape}, dtype: {array.dtype}"
+        )
+        return array
+
+    except ImageValidationError:
+        raise
+    except Exception as e:
+        raise ImageConversionError(
+            f"Failed to convert PIL image to numpy array: {str(e)}"
+        )
+
+
+def validate_image(image: Image.Image) -> None:
+    """Validate PIL Image format and properties.
+
     Args:
         image: PIL Image to validate
 
     Raises:
         ImageValidationError: If image is invalid
-    """
+    Raises:
+        ImageValidationError: If image is invalid
+    """
+    if not isinstance(image, Image.Image):
+        raise ImageValidationError("Input must be a PIL Image object")
+
     if not isinstance(image, Image.Image):
         raise ImageValidationError("Input must be a PIL Image object")
 
@@ -500,4 +706,95 @@
     Returns:
         List of supported format names
     """
+    return list(SUPPORTED_FORMATS)
+        # Check if image is loaded
+        if not hasattr(image, "size") or not image.size:
+            raise ImageValidationError("Image has no size information")
+
+        width, height = image.size
+
+        # Check dimensions
+        if width <= 0 or height <= 0:
+            raise ImageValidationError(
+                f"Invalid image dimensions: {width}x{height}"
+            )
+
+        if width > MAX_IMAGE_SIZE[0] or height > MAX_IMAGE_SIZE[1]:
+            raise ImageValidationError(
+                f"Image too large: {width}x{height} "
+                f"(max: {MAX_IMAGE_SIZE[0]}x{MAX_IMAGE_SIZE[1]})"
+            )
+
+        # Check if image data is accessible
+        try:
+            image.getpixel((0, 0))
+        except Exception:
+            raise ImageValidationError("Cannot access image pixel data")
+
+        # Verify image can be converted to array
+        try:
+            np.array(image)
+        except Exception as e:
+            raise ImageValidationError(
+                f"Cannot convert image to numpy array: {str(e)}"
+            )
+
+        logger.debug(
+            f"Image validation passed: {width}x{height}, mode: {image.mode}"
+        )
+
+    except ImageValidationError:
+        raise
+    except Exception as e:
+        raise ImageValidationError(
+            f"Unexpected error during image validation: {str(e)}"
+        )
+
+
+def get_image_info(image: Image.Image) -> Dict[str, Any]:
+    """Get comprehensive information about a PIL Image.
+
+    Args:
+        image: PIL Image object
+
+    Returns:
+        Dictionary with image information
+
+    Raises:
+        ImageValidationError: If image is invalid
+    """
+    validate_image(image)
+
+    info = {
+        "width": image.size[0],
+        "height": image.size[1],
+        "mode": image.mode,
+        "format": getattr(image, "format", None),
+        "has_transparency": image.mode in ("RGBA", "LA")
+        or "transparency" in image.info,
+        "channels": len(image.getbands()),
+        "pixel_count": image.size[0] * image.size[1],
+    }
+
+    return info
+
+
+def is_supported_format(format_name: str) -> bool:
+    """Check if image format is supported.
+
+    Args:
+        format_name: Format name (e.g., "PNG", "JPEG")
+
+    Returns:
+        True if format is supported
+    """
+    return format_name.upper() in SUPPORTED_FORMATS
+
+
+def get_supported_formats() -> List[str]:
+    """Get list of supported image formats.
+
+    Returns:
+        List of supported format names
+    """
     return list(SUPPORTED_FORMATS)